--- conflicted
+++ resolved
@@ -348,10 +348,7 @@
         this.validator = validatorFactory;
     }
 
-<<<<<<< HEAD
-=======
     public <T extends NodeBacked> T createEntityFromStoredType(Node node) {
         return (T)graphEntityInstantiator.createEntityFromState(node,nodeTypeStrategy.<NodeBacked>getJavaType(node));
     }
->>>>>>> 0778566f
 }
