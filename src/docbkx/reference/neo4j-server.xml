--- conflicted
+++ resolved
@@ -88,7 +88,6 @@
         </note>
 
         <para>
-<<<<<<< HEAD
         To set up your project to use the REST bindings, add this dependency to your pom.xml:
 <example>
     <title>REST-Client configuration - pom.xml</title>
@@ -97,15 +96,6 @@
   <groupId>org.springframework.data</groupId>
   <artifactId>spring-data-neo4j-rest</artifactId>
   <version>1.0.0.RELEASE</version>
-=======
-            To set up your project to use the REST bindings, add this dependency to your pom.xml:
-            <example>
-                <title>REST client configuration - pom.xml</title>
-                <programlisting language="xml"><![CDATA[<dependency>
-    <groupId>org.springframework.data</groupId>
-    <artifactId>spring-data-neo4j-rest</artifactId>
-    <version>1.0.0.RC1</version>
->>>>>>> b5284450
 </dependency>
 ]]></programlisting>
             </example>
